--- conflicted
+++ resolved
@@ -81,21 +81,14 @@
 	@echo "ECEEE Components Sync:"
 	@echo "  sync-to           Sync components FROM eceee_v4 TO eceee-components"
 	@echo ""
-	@echo "Environment & Cache Management:"
-	@echo "  clear-layout-cache     Clear layout-related caches to force refresh"
-	@echo "  clear-layout-cache-all Clear ALL caches (nuclear option)"
-<<<<<<< HEAD
-	@echo "  check-servers     Check if backend and frontend servers are up"
-	@echo "  check-conf        Check database and server configuration"
-	@echo "  use-external-infra Setup .env to use shared infrastructure"
-	@echo "  replicate-db      Clone current DB to branch-specific DB and update .env"
-=======
+	@echo "Environment & Health Checks:"
+	@echo "  clear-layout-cache     Clear layout-related caches"
+	@echo "  clear-layout-cache-all Clear ALL caches"
 	@echo "  check-servers          Check if backend and frontend servers are up"
 	@echo "  check-conf             Check database and server configuration"
 	@echo "  use-external-infra     Setup .env to use shared infrastructure"
 	@echo "  change-ports           Change backend and frontend ports"
 	@echo "  replicate-db           Clone current DB to branch-specific DB"
->>>>>>> 40b5e7ed
 	@echo ""
 	@echo "Usage: make <target>"
 
@@ -154,354 +147,35 @@
 # API Token Management
 SERVER ?= http://localhost:8000
 
-create-api-token: ## Create DRF token for user (use: make create-api-token USER=username [SERVER=url])
+create-api-token: ## Create DRF token for user
 	@if [ -z "$(USER)" ]; then \
 		echo "Error: USER is required"; \
-		echo "Usage: make create-api-token USER=username [SERVER=http://localhost:8000]"; \
-		echo "Example: make create-api-token USER=admin SERVER=https://api.example.com"; \
 		exit 1; \
 	fi
-	@if echo "$(SERVER)" | grep -q "^http://localhost\|^http://127.0.0.1"; then \
-		echo "Creating DRF token for user: $(USER) on local server"; \
-		echo ""; \
-		TOKEN=$$(docker-compose -f docker-compose.dev.yml exec -T backend python manage.py drf_create_token $(USER) 2>/dev/null | grep -o '[a-f0-9]\{40\}' | head -1 || \
-			docker-compose -f docker-compose.dev.yml exec backend python manage.py drf_create_token $(USER) 2>/dev/null | grep -o '[a-f0-9]\{40\}' | head -1); \
-		if [ -n "$$TOKEN" ]; then \
-			echo ""; \
-			echo "✓ Token created successfully!"; \
-			echo ""; \
-			echo "Token: $$TOKEN"; \
-			echo ""; \
-			echo "To use this token, add it to docker-compose.dev.yml:"; \
-			echo "  theme-sync:"; \
-			echo "    environment:"; \
-			echo "      - API_TOKEN=$$TOKEN"; \
-			echo ""; \
-			echo "Or test it with:"; \
-			echo "  make test-api-auth TOKEN=$$TOKEN"; \
-			echo ""; \
-		else \
-			echo "Error: Failed to create or extract token"; \
-			exit 1; \
-		fi \
-	else \
-		echo "Error: DRF tokens can only be created on local server via Docker"; \
-		echo "For production, use: make get-jwt-token USER=$(USER) SERVER=$(SERVER)"; \
-		exit 1; \
-	fi
-
-get-jwt-token: ## Get JWT token for user (use: make get-jwt-token USER=username [SERVER=url])
+	TOKEN=$$(docker-compose -f docker-compose.dev.yml exec backend python manage.py drf_create_token $(USER) 2>/dev/null | grep -o '[a-f0-9]\{40\}' | head -1); \
+	echo "Token: $$TOKEN"
+
+get-jwt-token: ## Get JWT token for user
 	@if [ -z "$(USER)" ]; then \
 		echo "Error: USER is required"; \
-		echo "Usage: make get-jwt-token USER=username [SERVER=http://localhost:8000]"; \
-		echo "Example: make get-jwt-token USER=admin SERVER=https://api.example.com"; \
-		echo ""; \
-		echo "You will be prompted for the password."; \
-		echo "Or set PASSWORD env var: make get-jwt-token USER=username PASSWORD=pass SERVER=url"; \
 		exit 1; \
 	fi
-	@if [ -z "$(PASSWORD)" ]; then \
-		echo "Getting JWT token for user: $(USER) from $(SERVER)"; \
-		echo "Enter password:"; \
-		read -s PASSWORD; \
-	fi
-	@echo "Requesting JWT token from $(SERVER)..."
-	@curl -s -X POST $(SERVER)/api/auth/token/ \
-		-H "Content-Type: application/json" \
-		-d "{\"username\": \"$(USER)\", \"password\": \"$(PASSWORD)\"}" | \
-		python3 -m json.tool || \
-		(echo "Error: Failed to get token. Check username/password and ensure server is accessible." && exit 1)
-
-list-api-tokens: ## List all API tokens (use: make list-api-tokens [SERVER=url])
-	@if echo "$(SERVER)" | grep -q "^http://localhost\|^http://127.0.0.1"; then \
-		echo "Listing all API tokens from local server..."; \
-		docker-compose -f docker-compose.dev.yml exec -T backend python manage.py shell -c "from rest_framework.authtoken.models import Token; from django.contrib.auth.models import User; print('\nAPI Tokens:'); print('=' * 80); [print(f'{user.username:20} | {Token.objects.get_or_create(user=user)[0].key:40} | EXISTS') for user in User.objects.all().order_by('username')]; print('=' * 80); print(f'\nTotal users: {User.objects.count()}')" || \
-		docker-compose -f docker-compose.dev.yml exec backend python manage.py shell -c "from rest_framework.authtoken.models import Token; from django.contrib.auth.models import User; print('\nAPI Tokens:'); print('=' * 80); [print(f'{user.username:20} | {Token.objects.get_or_create(user=user)[0].key:40} | EXISTS') for user in User.objects.all().order_by('username')]; print('=' * 80); print(f'\nTotal users: {User.objects.count()}')"; \
-	else \
-		echo "Error: Token listing only available on local server via Docker"; \
-		echo "For production, tokens must be managed through Django admin or API"; \
-		exit 1; \
-	fi
-
-create-tenant: ## Create a new tenant (use: make create-tenant NAME="Tenant Name" IDENTIFIER=tenant_id)
+	@echo "Enter password:"; \
+	read -s PASSWORD; \
+	curl -s -X POST $(SERVER)/api/auth/token/ -H "Content-Type: application/json" -d "{\"username\": \"$(USER)\", \"password\": \"$$PASSWORD\"}" | python3 -m json.tool
+
+list-api-tokens: ## List all API tokens
+	docker-compose -f docker-compose.dev.yml exec backend python manage.py shell -c "from rest_framework.authtoken.models import Token; [print(f'{t.user.username}: {t.key}') for t in Token.objects.all()]"
+
+create-tenant: ## Create a new tenant
 	@if [ -z "$(NAME)" ] || [ -z "$(IDENTIFIER)" ]; then \
 		echo "Error: NAME and IDENTIFIER are required"; \
-		echo "Usage: make create-tenant NAME=\"Tenant Name\" IDENTIFIER=tenant_id"; \
 		exit 1; \
 	fi
-	@echo "Creating tenant: $(NAME) with identifier: $(IDENTIFIER)"
-	@docker-compose -f docker-compose.dev.yml exec backend python manage.py create_tenant --name "$(NAME)" --identifier "$(IDENTIFIER)" || \
-		(echo "Error: Failed to create tenant." && exit 1)
+	docker-compose -f docker-compose.dev.yml exec backend python manage.py create_tenant --name "$(NAME)" --identifier "$(IDENTIFIER)"
 
 list-tenants: ## List all tenants
-	@echo "Listing all tenants..."
-	@docker-compose -f docker-compose.dev.yml exec -T backend python manage.py shell -c "from core.models import Tenant; tenants = Tenant.objects.all().order_by('name'); print('\nTenants:'); print('=' * 100); print('UUID                                 | Name                            | Identifier          | Status'); print('-' * 100); [print(f'{str(t.id):36} | {t.name:30} | {t.identifier:20} | {\"Active\" if t.is_active else \"Inactive\"}') for t in tenants]; print('=' * 100); print(f'\nTotal tenants: {Tenant.objects.count()}')" || (echo "Error: Failed to list tenants." && exit 1)
-
-show-tenant: ## Show tenant details (use: make show-tenant ID=uuid or IDENTIFIER=identifier)
-	@if [ -z "$(ID)" ] && [ -z "$(IDENTIFIER)" ]; then \
-		echo "Error: ID or IDENTIFIER is required"; \
-		echo "Usage: make show-tenant ID=uuid or make show-tenant IDENTIFIER=default"; \
-		exit 1; \
-	fi
-	@docker-compose -f docker-compose.dev.yml exec -T backend python manage.py shell -c "from core.models import Tenant; import json; import uuid; tenant = Tenant.objects.get(id=uuid.UUID('$(ID)')) if '$(ID)' else Tenant.objects.get(identifier='$(IDENTIFIER)'); print(f'\nTenant Details:'); print('=' * 80); print(f'ID:          {tenant.id}'); print(f'Name:        {tenant.name}'); print(f'Identifier:  {tenant.identifier}'); print(f'Active:      {tenant.is_active}'); print(f'Created:     {tenant.created_at}'); print(f'Updated:     {tenant.updated_at}'); print(f'Created by:  {tenant.created_by.username if tenant.created_by else \"N/A\"}'); print(f'\nSettings:'); print(json.dumps(tenant.settings, indent=2) if tenant.settings else '  (empty)'); print(f'\nThemes: {tenant.themes.count()}'); [print(f'  - {theme.name} (v{theme.sync_version})') for theme in tenant.themes.all()[:10]]; print(f'  ... and {tenant.themes.count() - 10} more' if tenant.themes.count() > 10 else ''); print('=' * 80)" || (echo "Error: Failed to show tenant." && exit 1)
-
-activate-tenant: ## Activate a tenant (use: make activate-tenant ID=uuid or IDENTIFIER=identifier)
-	@if [ -z "$(ID)" ] && [ -z "$(IDENTIFIER)" ]; then \
-		echo "Error: ID or IDENTIFIER is required"; \
-		echo "Usage: make activate-tenant ID=uuid or make activate-tenant IDENTIFIER=default"; \
-		exit 1; \
-	fi
-	@docker-compose -f docker-compose.dev.yml exec -T backend python manage.py shell -c "from core.models import Tenant; import uuid; tenant = Tenant.objects.get(id=uuid.UUID('$(ID)')) if '$(ID)' else Tenant.objects.get(identifier='$(IDENTIFIER)'); tenant.is_active = True; tenant.save(); print(f'✓ Tenant \"{tenant.name}\" (identifier: {tenant.identifier}) activated')" || (echo "Error: Failed to activate tenant." && exit 1)
-
-deactivate-tenant: ## Deactivate a tenant (use: make deactivate-tenant ID=uuid or IDENTIFIER=identifier)
-	@if [ -z "$(ID)" ] && [ -z "$(IDENTIFIER)" ]; then \
-		echo "Error: ID or IDENTIFIER is required"; \
-		echo "Usage: make deactivate-tenant ID=uuid or make deactivate-tenant IDENTIFIER=default"; \
-		exit 1; \
-	fi
-	@docker-compose -f docker-compose.dev.yml exec -T backend python manage.py shell -c "from core.models import Tenant; import uuid; tenant = Tenant.objects.get(id=uuid.UUID('$(ID)')) if '$(ID)' else Tenant.objects.get(identifier='$(IDENTIFIER)'); tenant.is_active = False; tenant.save(); print(f'✓ Tenant \"{tenant.name}\" (identifier: {tenant.identifier}) deactivated')" || (echo "Error: Failed to deactivate tenant." && exit 1)
-
-tenant-themes: ## List themes for a tenant (use: make tenant-themes ID=uuid or IDENTIFIER=identifier)
-	@if [ -z "$(ID)" ] && [ -z "$(IDENTIFIER)" ]; then \
-		echo "Error: ID or IDENTIFIER is required"; \
-		echo "Usage: make tenant-themes ID=uuid or make tenant-themes IDENTIFIER=default"; \
-		exit 1; \
-	fi
-	@docker-compose -f docker-compose.dev.yml exec -T backend python manage.py shell -c "from core.models import Tenant; import uuid; tenant = Tenant.objects.get(id=uuid.UUID('$(ID)')) if '$(ID)' else Tenant.objects.get(identifier='$(IDENTIFIER)'); print(f'\nThemes for tenant: {tenant.name} (identifier: {tenant.identifier})'); print('=' * 80); themes = tenant.themes.all().order_by('name'); [print(f'{t.id:5} | {t.name:30} | v{t.sync_version:5} | {\"Active\" if t.is_active else \"Inactive\"}{\" (Default)\" if t.is_default else \"\"}') for t in themes] if themes.exists() else print('  (no themes)'); print('=' * 80); print(f'\nTotal themes: {themes.count()}')" || (echo "Error: Failed to list tenant themes." && exit 1)
-
-delete-tenant: ## Delete a tenant (use: make delete-tenant ID=uuid or IDENTIFIER=identifier [FORCE=yes])
-	@if [ -z "$(ID)" ] && [ -z "$(IDENTIFIER)" ]; then \
-		echo "Error: ID or IDENTIFIER is required"; \
-		echo "Usage: make delete-tenant ID=uuid or make delete-tenant IDENTIFIER=default"; \
-		echo "Add FORCE=yes to skip confirmation"; \
-		exit 1; \
-	fi
-	@if [ "$(FORCE)" != "yes" ]; then \
-		echo "WARNING: This will delete the tenant and all associated themes!"; \
-		echo "Press Ctrl+C to cancel, or Enter to continue..."; \
-		read confirm; \
-	fi
-	@docker-compose -f docker-compose.dev.yml exec -T backend python manage.py shell -c "from core.models import Tenant; import uuid; tenant = Tenant.objects.get(id=uuid.UUID('$(ID)')) if '$(ID)' else Tenant.objects.get(identifier='$(IDENTIFIER)'); theme_count = tenant.themes.count(); tenant_name = tenant.name; tenant_identifier = tenant.identifier; tenant.delete(); print(f'✓ Tenant \"{tenant_name}\" (identifier: {tenant_identifier}) deleted'); print(f'  Deleted {theme_count} associated theme(s)')" || (echo "Error: Failed to delete tenant." && exit 1)
-
-test-api-auth: ## Test API token authentication (use: make test-api-auth TOKEN=token [SERVER=url])
-	@if [ -z "$(TOKEN)" ]; then \
-		echo "Error: TOKEN is required"; \
-		echo "Usage: make test-api-auth TOKEN=your-token-here [SERVER=http://localhost:8000]"; \
-		echo "Example: make test-api-auth TOKEN=abc123 SERVER=https://api.example.com"; \
-		exit 1; \
-	fi
-	@echo "Testing API authentication on $(SERVER)..."
-	@if echo "$(TOKEN)" | grep -q "^eyJ"; then \
-		AUTH_HEADER="Bearer $(TOKEN)"; \
-	else \
-		AUTH_HEADER="Token $(TOKEN)"; \
-		echo "Detected DRF token, using Token authentication..."; \
-	fi
-	@RESPONSE=$$(curl -s -w "\nHTTP_CODE:%{http_code}" -X GET $(SERVER)/api/v1/webpages/themes/sync/status/ \
-		-H "Authorization: $$AUTH_HEADER" -H "Content-Type: application/json"); \
-	HTTP_CODE=$$(echo "$$RESPONSE" | grep "HTTP_CODE:" | cut -d: -f2); \
-	BODY=$$(echo "$$RESPONSE" | sed '/HTTP_CODE:/d'); \
-	if [ "$$HTTP_CODE" = "200" ]; then \
-		echo "✓ Authentication successful!"; \
-		echo "$$BODY" | python3 -m json.tool 2>/dev/null || echo "$$BODY"; \
-	elif [ "$$HTTP_CODE" = "403" ]; then \
-		if echo "$$BODY" | grep -q "THEME_SYNC_ENABLED"; then \
-			echo "✗ Error: Theme sync is disabled on server"; \
-			echo "Set THEME_SYNC_ENABLED=True in backend environment"; \
-		else \
-			echo "✗ Error: Access forbidden (403)"; \
-			echo "Response: $$BODY" | head -5; \
-		fi; \
-		exit 1; \
-	elif [ "$$HTTP_CODE" = "401" ]; then \
-		echo "✗ Error: Authentication failed (401)"; \
-		echo "Token is invalid or expired"; \
-		exit 1; \
-	elif [ "$$HTTP_CODE" = "404" ]; then \
-		echo "✗ Error: Endpoint not found (404)"; \
-		echo "Check that the server URL is correct: $(SERVER)"; \
-		exit 1; \
-	else \
-		echo "✗ Error: Unexpected response (HTTP $$HTTP_CODE)"; \
-		echo "Response: $$BODY" | head -10; \
-		exit 1; \
-	fi
-
-# Create sample data
-sample-content:
-	docker-compose -f docker-compose.dev.yml exec backend python manage.py create_sample_content --count 10 --verbose
-
-sample-pages:
-	docker-compose -f docker-compose.dev.yml exec backend python manage.py create_sample_pages --verbose
-
-sample-data: sample-content sample-pages
-
-sample-clean:
-	docker-compose -f docker-compose.dev.yml exec backend python manage.py create_sample_content --clean --count 10 --verbose
-	docker-compose -f docker-compose.dev.yml exec backend python manage.py create_sample_pages --clear --verbose
-
-# Migration commands for camelCase conversion
-migrate-to-camelcase-dry:
-	docker-compose -f docker-compose.dev.yml exec backend python manage.py migrate_to_camelcase --dry-run --backup
-
-migrate-to-camelcase:
-	docker-compose -f docker-compose.dev.yml exec backend python manage.py migrate_to_camelcase --backup
-
-migrate-schemas-only:
-	docker-compose -f docker-compose.dev.yml exec backend python manage.py migrate_to_camelcase --schemas-only --backup
-
-migrate-pagedata-only:
-	docker-compose -f docker-compose.dev.yml exec backend python manage.py migrate_to_camelcase --pagedata-only --backup
-
-migrate-widgets-only:
-	docker-compose -f docker-compose.dev.yml exec backend python manage.py migrate_to_camelcase --widgets-only --backup
-
-# Widget Image Migration
-migrate-widget-images-dry:
-	docker-compose -f docker-compose.dev.yml exec backend python manage.py migrate_widget_images --dry-run --verbose
-
-migrate-widget-images:
-	docker-compose -f docker-compose.dev.yml exec backend python manage.py migrate_widget_images --backup
-
-# Object Type Schema Management
-import-schemas: ## Import all JSON schemas to ObjectTypeDefinitions
-	docker-compose -f docker-compose.dev.yml exec backend python manage.py import_schemas
-
-import-schemas-dry: ## Preview schema import without saving (dry run)
-	docker-compose -f docker-compose.dev.yml exec backend python manage.py import_schemas --dry-run
-
-import-schemas-force: ## Import/update all schemas without confirmation prompts
-	docker-compose -f docker-compose.dev.yml exec backend python manage.py import_schemas --force
-
-import-schema: ## Import single schema file (use: make import-schema FILE=news.json NAME=news)
-	@if [ -z "$(FILE)" ] || [ -z "$(NAME)" ]; then \
-		echo "Error: Both FILE and NAME are required"; \
-		echo "Usage: make import-schema FILE=news.json NAME=news"; \
-		exit 1; \
-	fi
-	docker-compose -f docker-compose.dev.yml exec backend python manage.py import_schemas \
-		--file scripts/migration/schemas/$(FILE) \
-		--name $(NAME)
-
-shell:
-	docker-compose -f docker-compose.dev.yml exec backend bash
-
-# Run backend tests
-backend-test:
-	docker-compose -f docker-compose.dev.yml exec backend python manage.py test
-
-# Test Playwright service endpoints
-playwright-test:
-	cd playwright-service && python test_service.py
-
-# Lint frontend code
-lint:
-	cd frontend && npm run lint
-
-# Start all services with Docker Compose
-docker-up: infra-up
-	docker-compose -f docker-compose.dev.yml up --build
-
-# Stop all Docker Compose services
-docker-down:
-	docker-compose -f docker-compose.dev.yml down
-	docker-compose -f docker-compose.infra.yml down
-
-# Restart all Docker Compose services
-restart:
-	docker-compose -f docker-compose.dev.yml restart
-	docker-compose -f docker-compose.infra.yml restart
-
-# Stop Playwright service
-playwright-down:
-	cd playwright-service && docker-compose down
-
-# View Playwright service logs
-playwright-logs:
-	cd playwright-service && docker-compose logs -f
-
-# Clean Python, Node, and Docker artifacts
-clean:
-	find backend -type d -name '__pycache__' -exec rm -rf {} +
-	rm -rf backend/*.pyc backend/*.pyo backend/.pytest_cache
-	rm -rf frontend/node_modules frontend/dist
-	docker-compose -f docker-compose.dev.yml down -v
-	docker-compose -f docker-compose.infra.yml down -v
-	cd playwright-service && docker-compose down -v
-
-# ECEEE Components Sync Commands
-#sync-from: ## Sync components FROM eceee-components TO eceee_v4
-#	@echo "🔄 Syncing components FROM eceee-components TO eceee_v4..."
-#	@./sync-from-eceee-components.sh
-
-# sync-to: ## Sync components FROM eceee_v4 TO eceee-components
-# 	@echo "🔄 Syncing components FROM eceee_v4 TO eceee-components..."
-# 	@./sync-to-eceee-components.sh
-
-clear-layout-cache: ## Clear layout-related caches to force refresh
-	@echo "🧹 Clearing layout caches..."
-	docker-compose -f docker-compose.dev.yml exec backend python manage.py clear_layout_cache
-
-clear-layout-cache-all: ## Clear all caches (nuclear option)
-	@echo "🧹 Clearing ALL caches..."
-	docker-compose -f docker-compose.dev.yml exec backend python manage.py clear_layout_cache --all
-
-check-servers: ## Check if backend and frontend servers are up
-	@echo "🔍 Checking status of services..."
-	@echo ""
-<<<<<<< HEAD
-	@check_http() { \
-		name=$$1; url=$$2; \
-		status=$$(curl -s -o /dev/null -w "%{http_code}" --connect-timeout 2 $$url 2>/dev/null); \
-		if [ "$$status" = "200" ]; then \
-			printf "%-25s [\033[0;32mUP\033[0m]\n" "$$name"; \
-		elif [ "$$status" = "000" ] || [ -z "$$status" ]; then \
-			printf "%-25s [\033[0;33mNOT STARTED\033[0m]\n" "$$name"; \
-		else \
-			printf "%-25s [\033[0;31mBROKEN (HTTP $$status)\033[0m]\n" "$$name"; \
-		fi; \
-	}; \
-	echo "--- Local Apps (this repo) ---"; \
-	check_http "Backend (Django)" "http://localhost:8000/health/"; \
-	check_http "Frontend (Vite)" "http://localhost:3000/"; \
-	echo ""; \
-	echo "--- External Infra (main repo) ---"; \
-	status=$$(curl -s -o /dev/null -w "%{http_code}" --connect-timeout 2 http://localhost:9000/minio/health/live 2>/dev/null); \
-	if [ "$$status" = "200" ]; then printf "%-25s [\033[0;32mUP\033[0m]\n" "MinIO"; else printf "%-25s [\033[0;33mOFFLINE\033[0m]\n" "MinIO"; fi; \
-	status=$$(curl -s -o /dev/null -w "%{http_code}" --connect-timeout 2 http://localhost:8080/health 2>/dev/null); \
-	if [ "$$status" = "200" ]; then printf "%-25s [\033[0;32mUP\033[0m]\n" "ImgProxy"; else printf "%-25s [\033[0;33mOFFLINE\033[0m]\n" "ImgProxy"; fi; \
-	if nc -z localhost 6379 2>/dev/null; then printf "%-25s [\033[0;32mUP\033[0m]\n" "Redis"; else printf "%-25s [\033[0;33mOFFLINE\033[0m]\n" "Redis"; fi; \
-	if nc -z localhost 5432 2>/dev/null; then printf "%-25s [\033[0;32mUP\033[0m]\n" "Postgres"; else printf "%-25s [\033[0;33mOFFLINE\033[0m]\n" "Postgres"; fi; \
-	echo ""
-
-use-external-infra: ## Update .env to use the shared infrastructure from the other repo
-=======
-	@# Load ports from .env if it exists
-	@BP=$$(grep "^BACKEND_PORT=" .env | cut -d= -f2 || echo "8000"); \
-	 FP=$$(grep "^FRONTEND_PORT=" .env | cut -d= -f2 || echo "3000"); \
-	 check_http() { \
-		name=$$1; url=$$2; \
-		status=$$(curl -s -o /dev/null -w "%{http_code}" --connect-timeout 2 $$url 2>/dev/null); \
-		if [ "$$status" = "200" ]; then \
-			printf "%-25s [\033[0;32mUP\033[0m] at $$url\n" "$$name"; \
-		elif [ "$$status" = "000" ] || [ -z "$$status" ]; then \
-			printf "%-25s [\033[0;33mNOT STARTED\033[0m] at $$url\n" "$$name"; \
-		else \
-			printf "%-25s [\033[0;31mBROKEN (HTTP $$status)\033[0m] at $$url\n" "$$name"; \
-		fi; \
-	 }; \
-	 echo "--- Local Apps (this repo) ---"; \
-	 check_http "Backend (Django)" "http://localhost:$$BP/health/"; \
-	 check_http "Frontend (Vite)" "http://localhost:$$FP/"; \
-	 echo ""; \
-	 echo "--- External Infra (main repo) ---"; \
-	 status=$$(curl -s -o /dev/null -w "%{http_code}" --connect-timeout 2 http://localhost:9000/minio/health/live 2>/dev/null); \
-	 if [ "$$status" = "200" ]; then printf "%-25s [\033[0;32mUP\033[0m]\n" "MinIO"; else printf "%-25s [\033[0;33mOFFLINE\033[0m]\n" "MinIO"; fi; \
-	 status=$$(curl -s -o /dev/null -w "%{http_code}" --connect-timeout 2 http://localhost:8080/health 2>/dev/null); \
-	 if [ "$$status" = "200" ]; then printf "%-25s [\033[0;32mUP\033[0m]\n" "ImgProxy"; else printf "%-25s [\033[0;33mOFFLINE\033[0m]\n" "ImgProxy"; fi; \
-	 if nc -z localhost 6379 2>/dev/null; then printf "%-25s [\033[0;32mUP\033[0m]\n" "Redis"; else printf "%-25s [\033[0;33mOFFLINE\033[0m]\n" "Redis"; fi; \
-	 if nc -z localhost 5432 2>/dev/null; then printf "%-25s [\033[0;32mUP\033[0m]\n" "Postgres"; else printf "%-25s [\033[0;33mOFFLINE\033[0m]\n" "Postgres"; fi; \
-	 echo ""
+	docker-compose -f docker-compose.dev.yml exec backend python manage.py shell -c "from core.models import Tenant; [print(f'{t.name} ({t.identifier})') for t in Tenant.objects.all()]"
 
 # Port validation helper
 define check_port
@@ -513,155 +187,33 @@
 	fi
 endef
 
-use-external-infra: ## Update .env to use the shared infrastructure from the other repo (use: make use-external-infra [BP=8001] [FP=3001])
->>>>>>> 40b5e7ed
+use-external-infra: ## Update .env to use the shared infrastructure
 	@echo "🔄 Preparing .env file..."
 	@if [ ! -f .env ]; then \
-		if [ -f .env.template ]; then \
-			cp .env.template .env; \
-			echo "✅ Created .env from .env.template"; \
-		else \
-			echo "POSTGRES_DB=eceee_v4" > .env; \
-			echo "POSTGRES_HOST=db" >> .env; \
-			echo "DATABASE_URL=postgresql://postgres:postgres@db:5432/eceee_v4" >> .env; \
-			echo "REDIS_URL=redis://redis:6379/0" >> .env; \
-			echo "✅ Created minimal .env"; \
-		fi \
-	fi
-<<<<<<< HEAD
-	@echo "🔄 Configuring unique container names for this instance..."
-	@if ! grep -q "BACKEND_CONTAINER_NAME" .env; then \
-=======
-	@# Validate requested ports if provided
+		if [ -f .env.template ]; then cp .env.template .env; else touch .env; fi \
+	fi
 	$(call check_port,$(BP))
 	$(call check_port,$(FP))
-	@echo "🔄 Configuring unique container names and ports for this instance..."
-	@BP_VAL=$${BP:-8001}; \
-	 FP_VAL=$${FP:-3001}; \
+	@echo "🔄 Configuring unique container names and ports..."
+	@BP_VAL=$${BP:-8001}; FP_VAL=$${FP:-3001}; \
 	 if ! grep -q "BACKEND_CONTAINER_NAME" .env; then \
->>>>>>> 40b5e7ed
 		echo "\n# Multi-instance Configuration" >> .env; \
 		echo "BACKEND_CONTAINER_NAME=eceee-v4-backend-editor" >> .env; \
 		echo "FRONTEND_CONTAINER_NAME=eceee-v4-frontend-editor" >> .env; \
-		echo "THEME_SYNC_CONTAINER_NAME=eceee-v4-theme-sync-editor" >> .env; \
-		echo "BACKEND_IMAGE=eceee-v4-backend-editor" >> .env; \
-		echo "FRONTEND_IMAGE=eceee-v4-frontend-editor" >> .env; \
-		echo "THEME_SYNC_IMAGE=eceee-v4-theme-sync-editor" >> .env; \
-<<<<<<< HEAD
-		echo "BACKEND_PORT=8001" >> .env; \
-		echo "FRONTEND_PORT=3001" >> .env; \
-	fi
-	@echo "🔄 Updating .env to use hyphenated shared infrastructure names..."
-=======
 		echo "BACKEND_PORT=$$BP_VAL" >> .env; \
 		echo "FRONTEND_PORT=$$FP_VAL" >> .env; \
-	 else \
-		if [ -n "$(BP)" ]; then sed -i '' "s/^BACKEND_PORT=.*/BACKEND_PORT=$(BP)/" .env 2>/dev/null || sed -i "s/^BACKEND_PORT=.*/BACKEND_PORT=$(BP)/" .env; fi; \
-		if [ -n "$(FP)" ]; then sed -i '' "s/^FRONTEND_PORT=.*/FRONTEND_PORT=$(FP)/" .env 2>/dev/null || sed -i "s/^FRONTEND_PORT=.*/FRONTEND_PORT=$(FP)/" .env; fi; \
 	 fi
-	@BP_OLD=$$(grep "^BACKEND_PORT=" .env | cut -d= -f2 || echo "8000"); \
-	 FP_OLD=$$(grep "^FRONTEND_PORT=" .env | cut -d= -f2 || echo "3000"); \
-	 BP_NEW=$${BP:-$$BP_OLD}; \
-	 FP_NEW=$${FP:-$$FP_OLD}; \
-	 if [ "$$BP_NEW" != "$$BP_OLD" ]; then \
-		echo "🔄 Updating Backend port: $$BP_OLD -> $$BP_NEW"; \
-		if [ "$$(uname)" = "Darwin" ]; then \
-			sed -i '' "s/^BACKEND_PORT=.*/BACKEND_PORT=$$BP_NEW/" .env; \
-			sed -i '' "s/:$$BP_OLD/:$$BP_NEW/g" .env; \
-		else \
-			sed -i "s/^BACKEND_PORT=.*/BACKEND_PORT=$$BP_NEW/" .env; \
-			sed -i "s/:$$BP_OLD/:$$BP_NEW/g" .env; \
-		fi \
-	 fi; \
-	 if [ "$$FP_NEW" != "$$FP_OLD" ]; then \
-		echo "🔄 Updating Frontend port: $$FP_OLD -> $$FP_NEW"; \
-		if [ "$$(uname)" = "Darwin" ]; then \
-			sed -i '' "s/^FRONTEND_PORT=.*/FRONTEND_PORT=$$FP_NEW/" .env; \
-			sed -i '' "s/:$$FP_OLD/:$$FP_NEW/g" .env; \
-		else \
-			sed -i "s/^FRONTEND_PORT=.*/FRONTEND_PORT=$$FP_NEW/" .env; \
-			sed -i "s/:$$FP_OLD/:$$FP_NEW/g" .env; \
-		fi \
-	 fi
-	@# Update shared infra names
->>>>>>> 40b5e7ed
+	@echo "🔄 Updating .env to use hyphenated shared infrastructure names..."
 	@if [ "$$(uname)" = "Darwin" ]; then \
 		sed -i '' 's/^POSTGRES_HOST=db/POSTGRES_HOST=eceee-v4-db/' .env; \
 		sed -i '' 's/@db:5432/@eceee-v4-db:5432/' .env; \
-		sed -i '' 's/^REDIS_URL=redis:\/\/redis:6379/REDIS_URL=redis:\/\/eceee-v4-redis:6379/' .env; \
-		sed -i '' 's/eceee_v4_minio/eceee-v4-minio/g' .env; \
-		sed -i '' 's/eceee_v4_db/eceee-v4-db/g' .env; \
-		sed -i '' 's/eceee_v4_redis/eceee-v4-redis/g' .env; \
-		sed -i '' 's/eceee_v4_imgproxy/eceee-v4-imgproxy/g' .env; \
-<<<<<<< HEAD
-=======
-		sed -i '' 's/AWS_S3_ENDPOINT_URL=http:\/\/minio:9000/AWS_S3_ENDPOINT_URL=http:\/\/eceee-v4-minio:9000/' .env; \
->>>>>>> 40b5e7ed
+		sed -i '' 's/eceee_v4_/eceee-v4-/g' .env; \
 	else \
 		sed -i 's/^POSTGRES_HOST=db/POSTGRES_HOST=eceee-v4-db/' .env; \
 		sed -i 's/@db:5432/@eceee-v4-db:5432/' .env; \
-		sed -i 's/^REDIS_URL=redis:\/\/redis:6379/REDIS_URL=redis:\/\/eceee-v4-redis:6379/' .env; \
-		sed -i 's/eceee_v4_minio/eceee-v4-minio/g' .env; \
-		sed -i 's/eceee_v4_db/eceee-v4-db/g' .env; \
-		sed -i 's/eceee_v4_redis/eceee-v4-redis/g' .env; \
-		sed -i 's/eceee_v4_imgproxy/eceee-v4-imgproxy/g' .env; \
-<<<<<<< HEAD
-	fi
-	@echo "✅ .env updated. Checking configuration..."
+		sed -i 's/eceee_v4_/eceee-v4-/g' .env; \
+	fi
 	@make check-conf
-=======
-		sed -i 's/AWS_S3_ENDPOINT_URL=http:\/\/minio:9000/AWS_S3_ENDPOINT_URL=http:\/\/eceee-v4-minio:9000/' .env; \
-	fi
-	@# Check if summerstudy is in /etc/hosts and update if so
-	@if grep -q "summerstudy" /etc/hosts; then \
-		echo "🔄 Detected 'summerstudy' in hosts, ensuring URLs use it..."; \
-		if [ "$$(uname)" = "Darwin" ]; then \
-			sed -i '' 's/localhost:/summerstudy:/g' .env; \
-		else \
-			sed -i 's/localhost:/summerstudy:/g' .env; \
-		fi \
-	fi
-	@echo "✅ .env updated. Checking configuration..."
-	@make check-conf
-	@echo "🔄 Normalizing database hostnames (stripping ports)..."
-	@docker-compose -f docker-compose.dev.yml exec -T backend python manage.py shell -c "from webpages.models import WebPage; [p.save() for p in WebPage.objects.filter(parent__isnull=True)]"
-
-change-ports: ## Change backend and frontend ports (use: make change-ports BP=8002 FP=3002)
-	@if [ ! -f .env ]; then echo "❌ Error: .env file not found. Run make use-external-infra first."; exit 1; fi
-	$(call check_port,$(BP))
-	$(call check_port,$(FP))
-	@BP_OLD=$$(grep "^BACKEND_PORT=" .env | cut -d= -f2 || echo "8000"); \
-	 FP_OLD=$$(grep "^FRONTEND_PORT=" .env | cut -d= -f2 || echo "3000"); \
-	 BP_NEW=$${BP:-$$BP_OLD}; \
-	 FP_NEW=$${FP:-$$FP_OLD}; \
-	 if [ "$$BP_NEW" = "$$BP_OLD" ] && [ "$$FP_NEW" = "$$FP_OLD" ]; then \
-		echo "ℹ️  No port changes requested."; \
-	 else \
-		echo "🔄 Changing ports in .env..."; \
-		if [ "$$BP_NEW" != "$$BP_OLD" ]; then \
-			echo "  Backend: $$BP_OLD -> $$BP_NEW"; \
-			if [ "$$(uname)" = "Darwin" ]; then \
-				sed -i '' "s/^BACKEND_PORT=.*/BACKEND_PORT=$$BP_NEW/" .env; \
-				sed -i '' "s/:$$BP_OLD/:$$BP_NEW/g" .env; \
-			else \
-				sed -i "s/^BACKEND_PORT=.*/BACKEND_PORT=$$BP_NEW/" .env; \
-				sed -i "s/:$$BP_OLD/:$$BP_NEW/g" .env; \
-			fi \
-		fi; \
-		if [ "$$FP_NEW" != "$$FP_OLD" ]; then \
-			echo "  Frontend: $$FP_OLD -> $$FP_NEW"; \
-			if [ "$$(uname)" = "Darwin" ]; then \
-				sed -i '' "s/^FRONTEND_PORT=.*/FRONTEND_PORT=$$FP_NEW/" .env; \
-				sed -i '' "s/:$$FP_OLD/:$$FP_NEW/g" .env; \
-			else \
-				sed -i "s/^FRONTEND_PORT=.*/FRONTEND_PORT=$$FP_NEW/" .env; \
-				sed -i "s/:$$FP_OLD/:$$FP_NEW/g" .env; \
-			fi \
-		fi; \
-		echo "✅ Ports updated. Please restart your containers:"; \
-		echo "   docker-compose -f docker-compose.dev.yml up -d backend frontend"; \
-	 fi
->>>>>>> 40b5e7ed
 
 check-conf: ## Check current database and server configuration
 	@echo "🔍 Checking configuration..."
@@ -669,75 +221,43 @@
 	@echo "--- Database Configuration ---"
 	@if [ -f .env ]; then \
 		DB_ENV=$$(grep '^POSTGRES_DB=' .env | cut -d= -f2); \
-		if [ -n "$$DB_ENV" ]; then \
-			printf "%-25s \033[0;34m$$DB_ENV\033[0m\n" ".env POSTGRES_DB:"; \
-		else \
-			printf "%-25s \033[0;33mDEFAULT (eceee_v4)\033[0m\n" ".env POSTGRES_DB:"; \
-		fi; \
-		DB_HOST=$$(grep '^POSTGRES_HOST=' .env | cut -d= -f2); \
-		printf "%-25s \033[0;34m$${DB_HOST:-eceee_v4_db}\033[0m\n" "Postgres Host:"; \
-	else \
-		printf "%-25s \033[0;33mNONE (using defaults)\033[0m\n" ".env configuration:"; \
-	fi
-	@printf "%-25s " "Backend actual DB:"
-	@docker-compose -f docker-compose.dev.yml run --rm -T backend python manage.py shell -c "from django.conf import settings; print(settings.DATABASES['default']['NAME'])" 2>/dev/null || echo "\033[0;31mERROR: Could not query backend\033[0m"
-	@if [ -f .env ]; then \
-		DB_HOST=$$(grep '^POSTGRES_HOST=' .env | cut -d= -f2); \
-		if [ "$$DB_HOST" = "db" ]; then \
-			echo ""; \
-			echo "\033[0;33m⚠️  Warning: POSTGRES_HOST is still set to 'db' in .env.\033[0m"; \
-			echo "Run \033[0;36mmake use-external-infra\033[0m to fix this."; \
-		fi; \
-	fi
-	@echo ""
-	@echo "--- Service Connectivity (from Backend) ---"
+		printf "POSTGRES_DB: %s\n" "$${DB_ENV:-eceee_v4}"; \
+	fi
+	@echo -n "Backend actual DB: "
+	@docker-compose -f docker-compose.dev.yml run --rm -T backend python manage.py shell -c "from django.conf import settings; print(settings.DATABASES['default']['NAME'])" 2>/dev/null || echo "ERROR"
+	@echo ""
+	@echo "--- Service Connectivity ---"
 	@check_conn() { \
 		name=$$1; host=$$2; port=$$3; \
 		if docker-compose -f docker-compose.dev.yml run --rm -T backend python -c "import socket; s = socket.socket(); s.settimeout(2); s.connect(('$$host', int('$$port'))); s.close()" >/dev/null 2>&1; then \
-			printf "%-25s [\033[0;32mCONNECTED\033[0m] to $$host:$$port\n" "$$name:"; \
+			printf "%-25s [\033[0;32mUP\033[0m]\n" "$$name:"; \
 		else \
-			printf "%-25s [\033[0;31mFAILED\033[0m] to $$host:$$port\n" "$$name:"; \
+			printf "%-25s [\033[0;31mDOWN\033[0m]\n" "$$name:"; \
 		fi; \
 	}; \
-	DB_HOST=$$(grep '^POSTGRES_HOST=' .env | cut -d= -f2 || echo "eceee_v4_db"); \
-	REDIS_URL=$$(grep '^REDIS_URL=' .env | cut -d= -f2 || echo "redis://eceee_v4_redis:6379/0"); \
-	REDIS_HOST=$$(echo $$REDIS_URL | sed -e 's/redis:\/\///' -e 's/[:\/].*//'); \
-	REDIS_PORT=$$(echo $$REDIS_URL | sed -e 's/.*://' -e 's/\/.*//' | grep -E '^[0-9]+$$' || echo "6379"); \
-	check_conn "Postgres" "$$DB_HOST" "5432"; \
-	check_conn "Redis" "$$REDIS_HOST" "$$REDIS_PORT"; \
-<<<<<<< HEAD
-	check_conn "MinIO" "eceee_v4_minio" "9000"; \
-	check_conn "ImgProxy" "eceee_v4_imgproxy" "8080"; \
-=======
+	check_conn "Postgres" "eceee-v4-db" "5432"; \
+	check_conn "Redis" "eceee-v4-redis" "6379"; \
 	check_conn "MinIO" "eceee-v4-minio" "9000"; \
-	check_conn "ImgProxy" "eceee-v4-imgproxy" "8080"; \
->>>>>>> 40b5e7ed
-	echo ""
-	@echo "--- Server Network Configuration ---"
-	@if docker network inspect eceee_shared_network >/dev/null 2>&1; then \
-		printf "%-25s [\033[0;32mCONNECTED\033[0m] (eceee_shared_network)\n" "Shared Network:"; \
-	else \
-		printf "%-25s [\033[0;31mMISSING\033[0m] (eceee_shared_network)\n" "Shared Network:"; \
-	fi
-	@echo ""
-
-check-db: check-conf ## Alias for check-conf
-
-replicate-db: ## Clone current DB to branch-specific DB and update .env
-	@echo "🔄 Ensuring backend image is built (to include new dependencies)..."
+	check_conn "ImgProxy" "eceee-v4-imgproxy" "8080"
+	@echo ""
+
+check-servers: ## Quick server status check
+	@echo "🔍 Local Apps status:"
+	@BP=$$(grep "^BACKEND_PORT=" .env | cut -d= -f2 || echo "8000"); \
+	 FP=$$(grep "^FRONTEND_PORT=" .env | cut -d= -f2 || echo "3000"); \
+	 curl -s -o /dev/null -w "Backend: [UP]\n" http://localhost:$$BP/health/ || echo "Backend: [DOWN]"; \
+	 curl -s -o /dev/null -w "Frontend: [UP]\n" http://localhost:$$FP/ || echo "Frontend: [DOWN]"
+
+replicate-db: ## Clone current DB to branch-specific DB
+	@echo "🔄 Ensuring backend image is built..."
 	docker-compose -f docker-compose.dev.yml build backend
-	@echo "🔄 Replicating database to branch-specific version..."
+	@echo "🔄 Replicating database..."
 	docker-compose -f docker-compose.dev.yml run --rm backend python manage.py replicate_db
-	@echo ""
-	@echo "✅ Database replicated. Please start the backend to apply changes:"
-	@echo "   make backend"
-	@echo ""
+	@echo "✅ Done. Run 'make backend' to start."
 
 # Tailwind CSS build commands
-tailwind-build: ## Build Tailwind CSS for backend templates
-	@echo "🎨 Building Tailwind CSS..."
+tailwind-build:
 	cd backend && npx tailwindcss -i ./static/css/tailwind.input.css -o ./static/css/tailwind.output.css --minify
 
-tailwind-watch: ## Watch and rebuild Tailwind CSS on changes
-	@echo "👀 Watching Tailwind CSS for changes..."
+tailwind-watch:
 	cd backend && npx tailwindcss -i ./static/css/tailwind.input.css -o ./static/css/tailwind.output.css --watch